[workspace]
members = [
    "contracts/cw20-wrapped",
    "contracts/wormhole",
    "contracts/shutdown-wormhole",
    "contracts/token-bridge",
    "contracts/shutdown-token-bridge",
    "contracts/mock-bridge-integration",
    "packages/accounting",
<<<<<<< HEAD
=======
    "contracts/wormchain-accounting",
>>>>>>> 40035135
    "packages/wormhole-bindings",
]

# Needed to prevent unwanted feature unification between normal builds and dev builds.  See
# https://doc.rust-lang.org/cargo/reference/resolver.html#resolver-versions for more details.
resolver = "2"

[profile.release]
opt-level = 3
debug = false
rpath = false
lto = true
debug-assertions = false
codegen-units = 1
panic = 'abort'
incremental = false
overflow-checks = true

[patch.crates-io]
accounting = { path = "packages/accounting" }
cw20-wrapped-2 = { path = "contracts/cw20-wrapped" }
serde_wormhole = { path = "../sdk/rust/serde_wormhole" }
token-bridge-terra-2 = { path = "contracts/token-bridge" }
<<<<<<< HEAD
wormhole-bindings = { path = "packages/wormhole-bindings" }
wormhole-bridge-terra-2 = { path = "contracts/wormhole" }
=======
wormchain-accounting = { path = "contracts/wormchain-accounting" }
wormhole-bindings = { path = "packages/wormhole-bindings" }
wormhole-bridge-terra-2 = { path = "contracts/wormhole" }
wormhole-core = { path = "../sdk/rust/core" }
>>>>>>> 40035135
<|MERGE_RESOLUTION|>--- conflicted
+++ resolved
@@ -7,10 +7,7 @@
     "contracts/shutdown-token-bridge",
     "contracts/mock-bridge-integration",
     "packages/accounting",
-<<<<<<< HEAD
-=======
     "contracts/wormchain-accounting",
->>>>>>> 40035135
     "packages/wormhole-bindings",
 ]
 
@@ -34,12 +31,7 @@
 cw20-wrapped-2 = { path = "contracts/cw20-wrapped" }
 serde_wormhole = { path = "../sdk/rust/serde_wormhole" }
 token-bridge-terra-2 = { path = "contracts/token-bridge" }
-<<<<<<< HEAD
-wormhole-bindings = { path = "packages/wormhole-bindings" }
-wormhole-bridge-terra-2 = { path = "contracts/wormhole" }
-=======
 wormchain-accounting = { path = "contracts/wormchain-accounting" }
 wormhole-bindings = { path = "packages/wormhole-bindings" }
 wormhole-bridge-terra-2 = { path = "contracts/wormhole" }
-wormhole-core = { path = "../sdk/rust/core" }
->>>>>>> 40035135
+wormhole-core = { path = "../sdk/rust/core" }